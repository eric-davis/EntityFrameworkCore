<<<<<<< HEAD
version: 2.1.0-preview1-{build}
=======
version: 2.0.1-preview1-{build}
>>>>>>> 99a915e1
init:
  - git config --global core.autocrlf true
build_script:
  - ps: .\build.ps1
clone_depth: 1
test: off
deploy: off
# See http://www.appveyor.com/docs/services-databases
services:
  - mssql2016
branches:
  only:
    - master
    - release
    - dev
<<<<<<< HEAD
    - feature/2.0.1
=======
    - /^rel\/.*/
    - /^feature\/.*/
    - /^(.*\/)?ci-.*$/
>>>>>>> 99a915e1
environment:
  global:
    DOTNET_SKIP_FIRST_TIME_EXPERIENCE: true
    DOTNET_CLI_TELEMETRY_OPTOUT: 1
    Test__SqlServer__DefaultConnection: Server=(local)\SQL2016;Database=master;User ID=sa;Password=Password12!
    Test__SqlServer__SupportsMemoryOptimized: true
    Test__SqlServer__SupportsHiddenColumns: true
matrix:
  fast_finish: true
artifacts:
  - path: 'artifacts\build\*.nupkg'
os: Visual Studio 2017<|MERGE_RESOLUTION|>--- conflicted
+++ resolved
@@ -1,8 +1,4 @@
-<<<<<<< HEAD
 version: 2.1.0-preview1-{build}
-=======
-version: 2.0.1-preview1-{build}
->>>>>>> 99a915e1
 init:
   - git config --global core.autocrlf true
 build_script:
@@ -18,13 +14,9 @@
     - master
     - release
     - dev
-<<<<<<< HEAD
-    - feature/2.0.1
-=======
     - /^rel\/.*/
     - /^feature\/.*/
     - /^(.*\/)?ci-.*$/
->>>>>>> 99a915e1
 environment:
   global:
     DOTNET_SKIP_FIRST_TIME_EXPERIENCE: true
